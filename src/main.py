--- conflicted
+++ resolved
@@ -731,16 +731,12 @@
             "cache_stats": "/api/v1/hackrx/cache/stats",
             "cache_clear": "/api/v1/hackrx/cache/clear",
             "cache_remove": "/api/v1/hackrx/cache/document",
-<<<<<<< HEAD
-        }
-=======
         },
         "supported_formats": [
             "PDF", "DOCX", "DOC", "XLSX", "XLS", "CSV",
             "JPG", "JPEG", "PNG", "BMP", "TIFF", "TIF"
         ],
         "note": "All endpoints require Authorization: Bearer <token> header"
->>>>>>> 827f24ed
     }
 
 
