services:
<<<<<<< HEAD
  rag-api:
    build: .
    ports:
      - "8000:8000"
    environment:
      - PYTHONPATH=/app
    volumes:
      - ./src:/app/src
    restart: unless-stopped
    healthcheck:
      test: ["CMD", "curl", "-f", "http://localhost:8000/health"]
      interval: 30s
      timeout: 10s
      retries: 3
      start_period: 40s
=======
  fastapi-app:
    image: arpankumar1119/bajajfinsev-fastapi:latest
    container_name: fastapi-app-container
    command: ["uvicorn", "src.main:app", "--host", "0.0.0.0", "--port", "80"]
    environment:
      - AWS_ACCESS_KEY_ID=${AWS_ACCESS_KEY_ID}
      - AWS_SECRET_ACCESS_KEY=${AWS_SECRET_ACCESS_KEY}
      - AWS_REGION=${AWS_REGION}
      - API_KEY=${API_KEY}
>>>>>>> 3507b6c4

  nginx:
    image: nginx:alpine
    ports:
      - "80:80"
      - "443:443"
    volumes:
      - ./nginx/nginx.conf:/etc/nginx/nginx.conf
      - ./nginx/sites-available:/etc/nginx/sites-available
      - ./ssl:/etc/nginx/ssl
      - /etc/letsencrypt:/etc/letsencrypt
    depends_on:
<<<<<<< HEAD
      - rag-api
    restart: unless-stopped
=======
      - fastapi-app

  certbot:
    image: certbot/certbot
    container_name: certbot-container
    volumes:
      - ./data/certbot/conf:/etc/letsencrypt
      - ./data/certbot/www:/var/www/certbot
    entrypoint: certbot
>>>>>>> 3507b6c4
<|MERGE_RESOLUTION|>--- conflicted
+++ resolved
@@ -1,31 +1,24 @@
+version: '3.8'
+
 services:
-<<<<<<< HEAD
-  rag-api:
+  fastapi-app:
     build: .
+    container_name: fastapi-app-container
+    command: ["uvicorn", "src.main:app", "--host", "0.0.0.0", "--port", "8000"]
     ports:
       - "8000:8000"
-    environment:
-      - PYTHONPATH=/app
-    volumes:
-      - ./src:/app/src
-    restart: unless-stopped
-    healthcheck:
-      test: ["CMD", "curl", "-f", "http://localhost:8000/health"]
-      interval: 30s
-      timeout: 10s
-      retries: 3
-      start_period: 40s
-=======
-  fastapi-app:
-    image: arpankumar1119/bajajfinsev-fastapi:latest
-    container_name: fastapi-app-container
-    command: ["uvicorn", "src.main:app", "--host", "0.0.0.0", "--port", "80"]
     environment:
       - AWS_ACCESS_KEY_ID=${AWS_ACCESS_KEY_ID}
       - AWS_SECRET_ACCESS_KEY=${AWS_SECRET_ACCESS_KEY}
       - AWS_REGION=${AWS_REGION}
       - API_KEY=${API_KEY}
->>>>>>> 3507b6c4
+      - DATABASE_URL=${DATABASE_URL}
+      - OPENAI_API_KEY=${OPENAI_API_KEY}
+      - PINECONE_API_KEY=${PINECONE_API_KEY}
+      - PINECONE_INDEX_NAME=${PINECONE_INDEX_NAME}
+    volumes:
+      - ./src:/app/src
+    restart: unless-stopped
 
   nginx:
     image: nginx:alpine
@@ -33,22 +26,9 @@
       - "80:80"
       - "443:443"
     volumes:
-      - ./nginx/nginx.conf:/etc/nginx/nginx.conf
-      - ./nginx/sites-available:/etc/nginx/sites-available
+      - ./config/nginx/nginx.conf:/etc/nginx/nginx.conf
       - ./ssl:/etc/nginx/ssl
       - /etc/letsencrypt:/etc/letsencrypt
     depends_on:
-<<<<<<< HEAD
-      - rag-api
-    restart: unless-stopped
-=======
       - fastapi-app
-
-  certbot:
-    image: certbot/certbot
-    container_name: certbot-container
-    volumes:
-      - ./data/certbot/conf:/etc/letsencrypt
-      - ./data/certbot/www:/var/www/certbot
-    entrypoint: certbot
->>>>>>> 3507b6c4
+    restart: unless-stopped