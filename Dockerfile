--- conflicted
+++ resolved
@@ -1,35 +1,16 @@
-<<<<<<< HEAD
-FROM python:3.11-slim as builder
-=======
 FROM python:3.12-slim-buster
 
 # Install system dependencies for PyMuPDF
 USER root
-RUN apt-get update && apt-get install -y \
-    build-essential \
-    swig \
-    && rm -rf /var/lib/apt/lists/*
+RUN apt-get update && apt-get install -y     build-essential     swig     && rm -rf /var/lib/apt/lists/*
 
 # Create a non-root user
 RUN addgroup --system appgroup && adduser --system --ingroup appgroup appuser
->>>>>>> 3507b6c4
 
 WORKDIR /app
 
-RUN apt-get update && apt-get install -y \
-    gcc \
-    && rm -rf /var/lib/apt/lists/*
-
 COPY requirements.txt .
 RUN pip install --no-cache-dir --user -r requirements.txt
-
-FROM python:3.11-slim
-
-WORKDIR /app
-
-RUN groupadd -r appuser && useradd -r -g appuser appuser
-
-COPY --from=builder /root/.local /home/appuser/.local
 
 COPY src/ ./src/
 COPY . .
@@ -42,14 +23,4 @@
 
 EXPOSE 8000
 
-HEALTHCHECK --interval=30s --timeout=30s --start-period=5s --retries=3 \
-    CMD python -c "import requests; requests.get('http://localhost:8000/health')"
-
-<<<<<<< HEAD
-CMD ["gunicorn", "src.main:app", "-w", "4", "-k", "uvicorn.workers.UvicornWorker", "-b", "0.0.0.0:8000"]
-=======
-# Create necessary directories for the app
-RUN mkdir -p /app/test_files
-
-CMD ["uvicorn", "src.main:app", "--host", "0.0.0.0", "--port", "80"]
->>>>>>> 3507b6c4
+CMD ["uvicorn", "src.main:app", "--host", "0.0.0.0", "--port", "8000"]